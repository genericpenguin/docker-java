--- conflicted
+++ resolved
@@ -58,11 +58,7 @@
     <dependency>
           <groupId>com.github.docker-java</groupId>
           <artifactId>docker-java</artifactId>
-<<<<<<< HEAD
-          <version>RELEASE</version>
-=======
           <version>0.10.3</version>
->>>>>>> d74799ea
     </dependency>
 
 ### Latest SNAPSHOT version
@@ -70,11 +66,7 @@
     <dependency>
           <groupId>com.github.docker-java</groupId>
           <artifactId>docker-java</artifactId>
-<<<<<<< HEAD
-          <version>LATEST</version>
-=======
           <version>0.10.4-SNAPSHOT</version>
->>>>>>> d74799ea
     </dependency>
 
 Latest SNAPSHOT is published to maven repo: https://oss.sonatype.org/content/groups/public via ![Build on CloudBees](http://cloudbees.prod.acquia-sites.com/sites/default/files/styles/large/public/Button-Powered-by-CB.png?itok=uMDWINfY)
