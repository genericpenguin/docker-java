--- conflicted
+++ resolved
@@ -27,7 +27,7 @@
 
 	@Override
 	protected Void execute(EventsCmd command) {
-		
+
 
 		WebTarget webTarget = getBaseResource().path("/events")
 				.queryParam("since", command.getSince())
@@ -63,51 +63,14 @@
 
 		@Override
 		public Void call() throws Exception {
-<<<<<<< HEAD
+
 			Response response = webTarget.request().get(Response.class);
-						
+
 			Streaming.processJsonStream(response, eventCallback, Event.class);
-			
-=======
-			int numEvents = 0;
-			Response response = null;
-			try {
-				response = webTarget.request().get(Response.class);
-				InputStream inputStream = new WrappedResponseInputStream(
-						response);
-				JsonParser jp = JSON_FACTORY.createParser(inputStream);
-				// The following condition looks strange but jp.nextToken() will block until there is an
-				// event from the docker server or the connection is terminated.
-				// therefore we want to check before getting an event (to prevent a blocking operation
-				// and after the event to make sure that the eventCallback is still interested in getting notified.
-				while (eventCallback.isReceiving() &&
-				       jp.nextToken() != JsonToken.END_OBJECT && !jp.isClosed() &&
-				       eventCallback.isReceiving()) {
-					try {
-						eventCallback.onEvent(OBJECT_MAPPER.readValue(jp,
-								Event.class));
-					} catch (Exception e) {
-						eventCallback.onException(e);
-					}
-					numEvents++;
-				}
-			} catch (Exception e) {
-				eventCallback.onException(e);
-			} finally {
-			    if (response != null) {
-                    response.close();
-                }
-				try {
-					eventCallback.onCompletion(numEvents);
-				} catch (Exception e) {
-					eventCallback.onException(e);
-				}
-			}
 
->>>>>>> 8cefba38
 			return null;
 		}
 	}
 
-	
+
 }