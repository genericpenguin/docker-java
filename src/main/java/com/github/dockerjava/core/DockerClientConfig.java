--- conflicted
+++ resolved
@@ -72,13 +72,8 @@
     private final Integer maxPerRouteConnections;
 
     DockerClientConfig(URI uri, String version, String username, String password, String email, String serverAddress,
-<<<<<<< HEAD
-                       String dockerCfgPath, Integer readTimeout, boolean loggingFilterEnabled, SSLConfig sslConfig,
-                       Integer maxTotalConns, Integer maxPerRouteConns) {
-=======
-                       String dockerCfgPath, Integer readTimeout, boolean loggingFilterEnabled, boolean followRedirectsFilterEnabled,
-                       SSLConfig sslConfig, int maxTotalConns, int maxPerRouteConns) {
->>>>>>> adb85a84
+                       String dockerCfgPath, Integer readTimeout, boolean loggingFilterEnabled, boolean followRedirectsFilterEnabled, 
+                       SSLConfig sslConfig, Integer maxTotalConns, Integer maxPerRouteConns) {
         this.uri = uri;
         this.version = version;
         this.username = username;
