package com.github.dockerjava.core.command;

import static com.google.common.base.Preconditions.checkNotNull;

import java.io.InputStream;
import java.util.concurrent.Future;

import com.github.dockerjava.api.NotFoundException;
import com.github.dockerjava.api.async.ResultCallback;
import com.github.dockerjava.api.command.LogContainerCmd;
import com.github.dockerjava.api.model.Frame;

/**
 * Get container logs
 *
 * @param followStream
 *            - true or false, return stream. Defaults to false.
 * @param stdout
 *            - true or false, includes stdout log. Defaults to false.
 * @param stderr
 *            - true or false, includes stderr log. Defaults to false.
 * @param timestamps
 *            - true or false, if true, print timestamps for every log line. Defaults to false.
 * @param tail
 *            - `all` or `<number>`, Output specified number of lines at the end of logs
 */
public class LogContainerCmdImpl extends AbstrDockerCmd<LogContainerCmd, Void> implements LogContainerCmd {

<<<<<<< HEAD
    private ResultCallback<Frame> resultCallback;

    private String containerId;

    private int tail = -1;

    private boolean followStream, timestamps, stdout, stderr;

    public LogContainerCmdImpl(LogContainerCmd.Exec exec, String containerId, ResultCallback<Frame> resultCallback) {
        super(exec);
        withContainerId(containerId);
        withResultCallback(resultCallback);
=======
    private String containerId;

    private int tail = -1;

    private boolean followStream, timestamps, stdout, stderr;

    public LogContainerCmdImpl(LogContainerCmd.Exec exec, String containerId) {
        super(exec);
        withContainerId(containerId);
>>>>>>> 809b1ade
    }

    @Override
    public String getContainerId() {
        return containerId;
    }

    @Override
<<<<<<< HEAD
    public ResultCallback<Frame> getResultCallback() {
        return resultCallback;
    }

    @Override
    public LogContainerCmd withResultCallback(ResultCallback<Frame> resultCallback) {
        checkNotNull(resultCallback, "resultCallback was not specified");
        this.resultCallback = resultCallback;
        return this;
    }

    @Override
=======
>>>>>>> 809b1ade
    public int getTail() {
        return tail;
    }

    @Override
    public boolean hasFollowStreamEnabled() {
        return followStream;
    }

    @Override
    public boolean hasTimestampsEnabled() {
        return timestamps;
    }

    @Override
    public boolean hasStdoutEnabled() {
        return stdout;
    }

    @Override
    public boolean hasStderrEnabled() {
        return stderr;
    }

    @Override
    public LogContainerCmd withContainerId(String containerId) {
        checkNotNull(containerId, "containerId was not specified");
        this.containerId = containerId;
        return this;
    }

    @Override
    public LogContainerCmd withFollowStream() {
        return withFollowStream(true);
    }

    @Override
    public LogContainerCmd withFollowStream(boolean followStream) {
        this.followStream = followStream;
        return this;
    }

    @Override
    public LogContainerCmd withTimestamps() {
        return withTimestamps(true);
    }

    @Override
    public LogContainerCmd withTimestamps(boolean timestamps) {
        this.timestamps = timestamps;
        return this;
    }

    @Override
    public LogContainerCmd withStdOut() {
        return withStdOut(true);
    }

    @Override
    public LogContainerCmd withStdOut(boolean stdout) {
        this.stdout = stdout;
        return this;
    }

    @Override
    public LogContainerCmd withStdErr() {
        return withStdErr(true);
    }

    @Override
    public LogContainerCmd withStdErr(boolean stderr) {
        this.stderr = stderr;
        return this;
    }

    @Override
    public LogContainerCmd withTailAll() {
        this.tail = -1;
        return this;
    }

    @Override
    public LogContainerCmd withTail(int tail) {
        this.tail = tail;
        return this;
    }

    @Override
    public String toString() {
        return new StringBuilder("logs ").append(followStream ? "--follow=true" : "")
                .append(timestamps ? "--timestamps=true" : "").append(containerId).toString();
    }

    /**
     * @throws NotFoundException
     *             No such container
     */
    @Override
<<<<<<< HEAD
    public Void exec() throws NotFoundException {
=======
    public InputStream exec() throws NotFoundException {
>>>>>>> 809b1ade
        return super.exec();
    }

}<|MERGE_RESOLUTION|>--- conflicted
+++ resolved
@@ -26,7 +26,6 @@
  */
 public class LogContainerCmdImpl extends AbstrDockerCmd<LogContainerCmd, Void> implements LogContainerCmd {
 
-<<<<<<< HEAD
     private ResultCallback<Frame> resultCallback;
 
     private String containerId;
@@ -39,17 +38,6 @@
         super(exec);
         withContainerId(containerId);
         withResultCallback(resultCallback);
-=======
-    private String containerId;
-
-    private int tail = -1;
-
-    private boolean followStream, timestamps, stdout, stderr;
-
-    public LogContainerCmdImpl(LogContainerCmd.Exec exec, String containerId) {
-        super(exec);
-        withContainerId(containerId);
->>>>>>> 809b1ade
     }
 
     @Override
@@ -58,7 +46,6 @@
     }
 
     @Override
-<<<<<<< HEAD
     public ResultCallback<Frame> getResultCallback() {
         return resultCallback;
     }
@@ -71,8 +58,6 @@
     }
 
     @Override
-=======
->>>>>>> 809b1ade
     public int getTail() {
         return tail;
     }
@@ -171,12 +156,7 @@
      *             No such container
      */
     @Override
-<<<<<<< HEAD
     public Void exec() throws NotFoundException {
-=======
-    public InputStream exec() throws NotFoundException {
->>>>>>> 809b1ade
         return super.exec();
     }
-
 }