--- conflicted
+++ resolved
@@ -1,11 +1,7 @@
 package com.github.dockerjava.core.command;
 
-<<<<<<< HEAD
-=======
-import static com.google.common.base.Preconditions.*;
+import static com.google.common.base.Preconditions.checkNotNull;
 
-import com.github.dockerjava.api.async.ResultCallback;
->>>>>>> 87e9c197
 import com.github.dockerjava.api.command.EventsCmd;
 import com.github.dockerjava.api.model.Event;
 import com.github.dockerjava.api.model.Filters;
@@ -19,15 +15,9 @@
 
     private String until;
 
-<<<<<<< HEAD
-    public EventsCmdImpl(EventsCmd.Exec exec) {
-=======
     private Filters filters;
 
-    private ResultCallback<Event> resultCallback;
-
-    public EventsCmdImpl(EventsCmd.Exec exec, ResultCallback<Event> resultCallback) {
->>>>>>> 87e9c197
+    public EventsCmdImpl(EventsCmd.Exec exec) {
         super(exec);
     }
 
@@ -44,14 +34,6 @@
     }
 
     @Override
-<<<<<<< HEAD
-=======
-    public EventsCmd withResultCallback(ResultCallback<Event> resultCallback) {
-        this.resultCallback = resultCallback;
-        return this;
-    }
-
-    @Override
     public EventsCmd withFilters(Filters filters) {
         checkNotNull(filters, "filters have not been specified");
         this.filters = filters;
@@ -59,7 +41,6 @@
     }
 
     @Override
->>>>>>> 87e9c197
     public String getSince() {
         return since;
     }
@@ -70,19 +51,11 @@
     }
 
     @Override
-<<<<<<< HEAD
-=======
-    public ResultCallback<Event> getResultCallback() {
-        return resultCallback;
-    }
-
-    @Override
     public Filters getFilters() {
         return filters;
     }
 
     @Override
->>>>>>> 87e9c197
     public String toString() {
         return new StringBuilder("events").append(since != null ? " --since=" + since : "")
                 .append(until != null ? " --until=" + until : "")
