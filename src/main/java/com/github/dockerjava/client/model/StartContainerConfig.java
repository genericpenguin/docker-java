<<<<<<< HEAD
package com.github.dockerjava.client.model;

import java.util.Arrays;

import com.fasterxml.jackson.annotation.JsonIgnore;
import com.fasterxml.jackson.annotation.JsonProperty;


/**
 *
 * @author Konstantin Pelykh (kpelykh@gmail.com)
 *
 */
public class StartContainerConfig {

    @JsonProperty("Binds")
    private Binds binds = new Binds();
    
    @JsonProperty("LxcConf")
    private LxcConf[] lxcConf;
    
    @JsonProperty("PortBindings")
    private Ports portBindings;
    
    @JsonProperty("PublishAllPorts")
    private boolean publishAllPorts;
    
    @JsonProperty("Privileged")
    private boolean privileged;
    
    @JsonProperty("Dns")
    private String dns;
    
    @JsonProperty("VolumesFrom")
    private String volumesFrom;
    
    @JsonIgnore
    public Bind[] getBinds() {
		return binds.getBinds();
	}

    @JsonIgnore
	public void setBinds(Bind[] binds) {
		this.binds = new Binds(binds);
	}

	public LxcConf[] getLxcConf() {
		return lxcConf;
	}

	public void setLxcConf(LxcConf[] lxcConf) {
		this.lxcConf = lxcConf;
	}

	public Ports getPortBindings() {
		return portBindings;
	}

	public void setPortBindings(Ports portBindings) {
		this.portBindings = portBindings;
	}

	public boolean isPublishAllPorts() {
		return publishAllPorts;
	}

	public void setPublishAllPorts(boolean publishAllPorts) {
		this.publishAllPorts = publishAllPorts;
	}

	public boolean isPrivileged() {
		return privileged;
	}

	public void setPrivileged(boolean privileged) {
		this.privileged = privileged;
	}

	public String getDns() {
		return dns;
	}

	public void setDns(String dns) {
		this.dns = dns;
	}

	public String getVolumesFrom() {
		return volumesFrom;
	}

	public void setVolumesFrom(String volumesFrom) {
		this.volumesFrom = volumesFrom;
	}

	@Override
    public String toString() {
        return "StartContainerConfig{" +
                "binds=" + binds +
                ", lxcConf=" + Arrays.toString(lxcConf) +
                ", portBindings=" + portBindings +
                ", privileged=" + privileged +
                ", publishAllPorts=" + publishAllPorts +
                ", dns='" + dns + '\'' +
                '}';
    }
    
    
    
}
=======
package com.github.dockerjava.client.model;

import java.util.Arrays;

import com.fasterxml.jackson.annotation.JsonProperty;


/**
 *
 * @author Konstantin Pelykh (kpelykh@gmail.com)
 *
 */
public class StartContainerConfig {

    @JsonProperty("Binds")
    public String[] binds;
    
    @JsonProperty("LxcConf")
    public LxcConf[] lxcConf;
    
    @JsonProperty("PortBindings")
    public Ports portBindings;
    
    @JsonProperty("PublishAllPorts")
    public boolean publishAllPorts;
    
    @JsonProperty("Privileged")
    public boolean privileged;
    
    @JsonProperty("Dns")
    public String dns;
    
    @JsonProperty("VolumesFrom")
    public String volumesFrom;
    
    @Override
    public String toString() {
        return "StartContainerConfig{" +
                "binds=" + Arrays.toString(binds) +
                ", lxcConf=" + Arrays.toString(lxcConf) +
                ", portBindings=" + portBindings +
                ", privileged=" + privileged +
                ", publishAllPorts=" + publishAllPorts +
                ", dns='" + dns + '\'' +
                '}';
    }
    
    
    
}
>>>>>>> 35dbbc1b
<|MERGE_RESOLUTION|>--- conflicted
+++ resolved
@@ -1,162 +1,105 @@
-<<<<<<< HEAD
-package com.github.dockerjava.client.model;
-
-import java.util.Arrays;
-
-import com.fasterxml.jackson.annotation.JsonIgnore;
-import com.fasterxml.jackson.annotation.JsonProperty;
-
-
-/**
- *
- * @author Konstantin Pelykh (kpelykh@gmail.com)
- *
- */
-public class StartContainerConfig {
-
-    @JsonProperty("Binds")
-    private Binds binds = new Binds();
-    
-    @JsonProperty("LxcConf")
-    private LxcConf[] lxcConf;
-    
-    @JsonProperty("PortBindings")
-    private Ports portBindings;
-    
-    @JsonProperty("PublishAllPorts")
-    private boolean publishAllPorts;
-    
-    @JsonProperty("Privileged")
-    private boolean privileged;
-    
-    @JsonProperty("Dns")
-    private String dns;
-    
-    @JsonProperty("VolumesFrom")
-    private String volumesFrom;
-    
-    @JsonIgnore
-    public Bind[] getBinds() {
-		return binds.getBinds();
-	}
-
-    @JsonIgnore
-	public void setBinds(Bind[] binds) {
-		this.binds = new Binds(binds);
-	}
-
-	public LxcConf[] getLxcConf() {
-		return lxcConf;
-	}
-
-	public void setLxcConf(LxcConf[] lxcConf) {
-		this.lxcConf = lxcConf;
-	}
-
-	public Ports getPortBindings() {
-		return portBindings;
-	}
-
-	public void setPortBindings(Ports portBindings) {
-		this.portBindings = portBindings;
-	}
-
-	public boolean isPublishAllPorts() {
-		return publishAllPorts;
-	}
-
-	public void setPublishAllPorts(boolean publishAllPorts) {
-		this.publishAllPorts = publishAllPorts;
-	}
-
-	public boolean isPrivileged() {
-		return privileged;
-	}
-
-	public void setPrivileged(boolean privileged) {
-		this.privileged = privileged;
-	}
-
-	public String getDns() {
-		return dns;
-	}
-
-	public void setDns(String dns) {
-		this.dns = dns;
-	}
-
-	public String getVolumesFrom() {
-		return volumesFrom;
-	}
-
-	public void setVolumesFrom(String volumesFrom) {
-		this.volumesFrom = volumesFrom;
-	}
-
-	@Override
-    public String toString() {
-        return "StartContainerConfig{" +
-                "binds=" + binds +
-                ", lxcConf=" + Arrays.toString(lxcConf) +
-                ", portBindings=" + portBindings +
-                ", privileged=" + privileged +
-                ", publishAllPorts=" + publishAllPorts +
-                ", dns='" + dns + '\'' +
-                '}';
-    }
-    
-    
-    
-}
-=======
-package com.github.dockerjava.client.model;
-
-import java.util.Arrays;
-
-import com.fasterxml.jackson.annotation.JsonProperty;
-
-
-/**
- *
- * @author Konstantin Pelykh (kpelykh@gmail.com)
- *
- */
-public class StartContainerConfig {
-
-    @JsonProperty("Binds")
-    public String[] binds;
-    
-    @JsonProperty("LxcConf")
-    public LxcConf[] lxcConf;
-    
-    @JsonProperty("PortBindings")
-    public Ports portBindings;
-    
-    @JsonProperty("PublishAllPorts")
-    public boolean publishAllPorts;
-    
-    @JsonProperty("Privileged")
-    public boolean privileged;
-    
-    @JsonProperty("Dns")
-    public String dns;
-    
-    @JsonProperty("VolumesFrom")
-    public String volumesFrom;
-    
-    @Override
-    public String toString() {
-        return "StartContainerConfig{" +
-                "binds=" + Arrays.toString(binds) +
-                ", lxcConf=" + Arrays.toString(lxcConf) +
-                ", portBindings=" + portBindings +
-                ", privileged=" + privileged +
-                ", publishAllPorts=" + publishAllPorts +
-                ", dns='" + dns + '\'' +
-                '}';
-    }
-    
-    
-    
-}
->>>>>>> 35dbbc1b
+package com.github.dockerjava.client.model;
+
+import java.util.Arrays;
+
+import com.fasterxml.jackson.annotation.JsonIgnore;
+import com.fasterxml.jackson.annotation.JsonProperty;
+
+/**
+ *
+ * @author Konstantin Pelykh (kpelykh@gmail.com)
+ *
+ */
+public class StartContainerConfig {
+
+    @JsonProperty("Binds")
+    private Binds binds = new Binds();
+    
+    @JsonProperty("LxcConf")
+    private LxcConf[] lxcConf;
+    
+    @JsonProperty("PortBindings")
+    private Ports portBindings;
+    
+    @JsonProperty("PublishAllPorts")
+    private boolean publishAllPorts;
+    
+    @JsonProperty("Privileged")
+    private boolean privileged;
+    
+    @JsonProperty("Dns")
+    private String dns;
+    
+    @JsonProperty("VolumesFrom")
+    private String volumesFrom;
+    
+    @JsonIgnore
+    public Bind[] getBinds() {
+		return binds.getBinds();
+	}
+
+    @JsonIgnore
+	public void setBinds(Bind[] binds) {
+		this.binds = new Binds(binds);
+	}
+
+	public LxcConf[] getLxcConf() {
+		return lxcConf;
+	}
+
+	public void setLxcConf(LxcConf[] lxcConf) {
+		this.lxcConf = lxcConf;
+	}
+
+	public Ports getPortBindings() {
+		return portBindings;
+	}
+
+	public void setPortBindings(Ports portBindings) {
+		this.portBindings = portBindings;
+	}
+
+	public boolean isPublishAllPorts() {
+		return publishAllPorts;
+	}
+
+	public void setPublishAllPorts(boolean publishAllPorts) {
+		this.publishAllPorts = publishAllPorts;
+	}
+
+	public boolean isPrivileged() {
+		return privileged;
+	}
+
+	public void setPrivileged(boolean privileged) {
+		this.privileged = privileged;
+	}
+
+	public String getDns() {
+		return dns;
+	}
+
+	public void setDns(String dns) {
+		this.dns = dns;
+	}
+
+	public String getVolumesFrom() {
+		return volumesFrom;
+	}
+
+	public void setVolumesFrom(String volumesFrom) {
+		this.volumesFrom = volumesFrom;
+	}
+
+	@Override
+    public String toString() {
+        return "StartContainerConfig{" +
+                "binds=" + binds +
+                ", lxcConf=" + Arrays.toString(lxcConf) +
+                ", portBindings=" + portBindings +
+                ", privileged=" + privileged +
+                ", publishAllPorts=" + publishAllPorts +
+                ", dns='" + dns + '\'' +
+                '}';
+    }
+}
