--- conflicted
+++ resolved
@@ -5,6 +5,7 @@
 import java.io.*;
 
 import com.github.dockerjava.client.command.*;
+
 import org.apache.commons.io.IOUtils;
 import org.apache.commons.io.LineIterator;
 import org.apache.http.client.HttpClient;
@@ -31,95 +32,56 @@
  */
 public class DockerClient implements Closeable {
 
+	private Client client;
+	
     private final CommandFactory cmdFactory;
 	private final WebResource baseResource;
 	private AuthConfig authConfig;
 
-<<<<<<< HEAD
+
 	public DockerClient() {
 		this(Config.createDefaultConfigBuilder().build());
-=======
-
-	public DockerClient() throws DockerException {
-		this(Config.createConfig());
->>>>>>> 1459ffb0
 	}
 
 	public DockerClient(String serverUrl) {
 		this(configWithServerUrl(serverUrl));
 	}
 
-<<<<<<< HEAD
+
 	private static Config configWithServerUrl(String serverUrl) {
 		return Config.createDefaultConfigBuilder()
                 .withUri(serverUrl)
                 .build();
 	}
 
-	public DockerClient(Config config) {
-		ClientConfig clientConfig = new DefaultClientConfig();
-
-		SchemeRegistry schemeRegistry = new SchemeRegistry();
-		schemeRegistry.register(new Scheme("http", config.getUri().getPort(),
-				PlainSocketFactory.getSocketFactory()));
-		schemeRegistry.register(new Scheme("https", 443, SSLSocketFactory
-				.getSocketFactory()));
-
-		PoolingClientConnectionManager cm = new PoolingClientConnectionManager(
-				schemeRegistry);
-		// Increase max total connection
-		cm.setMaxTotal(1000);
-		// Increase default max connection per route
-		cm.setDefaultMaxPerRoute(1000);
-
-		HttpClient httpClient = new DefaultHttpClient(cm);
+
+    public DockerClient(Config config) {
+        this(config, new DefaultCommandFactory());
+    }
+
+	public DockerClient(Config config, CommandFactory cmdFactory) {
+        this.cmdFactory = cmdFactory;
+
+        HttpClient httpClient = getPoolingHttpClient(config);
+        ClientConfig clientConfig = new DefaultClientConfig();
 		client = new ApacheHttpClient4(new ApacheHttpClient4Handler(httpClient,
 				null, false), clientConfig);
-
+		
 		// 1 hour
 		client.setReadTimeout(config.getReadTimeout());
 
 		client.addFilter(new JsonClientFilter());
 
 		if (config.isLoggingFilterEnabled())
-=======
-	private static Config configWithServerUrl(String serverUrl)
-			throws DockerException {
-		final Config c = Config.createConfig();
-		c.url = URI.create(serverUrl);
-		return c;
-	}
-
-    public DockerClient(Config config) {
-        this(config, null);
-    }
-
-	public DockerClient(Config config, CommandFactory cmdFactory) {
-        this.cmdFactory = cmdFactory;
-
-        HttpClient httpClient = getPoolingHttpClient(config);
-        ClientConfig clientConfig = new DefaultClientConfig();
-		Client client = new ApacheHttpClient4(new ApacheHttpClient4Handler(httpClient,
-				null, false), clientConfig);
-
-		// 1 hour
-		client.setReadTimeout(config.readTimeout);
-
-		client.addFilter(new JsonClientFilter());
-
-		if (config.enableLoggingFilter)
->>>>>>> 1459ffb0
 			client.addFilter(new SelectiveLoggingFilter());
 
 		baseResource = client.resource(config.getUri() + "/v" + config.getVersion());
 	}
 
-<<<<<<< HEAD
-
-=======
+
     private HttpClient getPoolingHttpClient(Config config) {
         SchemeRegistry schemeRegistry = new SchemeRegistry();
-        schemeRegistry.register(new Scheme("http", config.url.getPort(),
+        schemeRegistry.register(new Scheme("http", config.getUri().getPort(),
                 PlainSocketFactory.getSocketFactory()));
         schemeRegistry.register(new Scheme("https", 443, SSLSocketFactory
                 .getSocketFactory()));
@@ -129,7 +91,7 @@
         cm.setMaxTotal(1000);
         // Increase default max connection per route
         cm.setDefaultMaxPerRoute(1000);
->>>>>>> 1459ffb0
+
 
         return new DefaultHttpClient(cm);
     }
@@ -249,12 +211,7 @@
 	}
 
 	public CreateContainerCmd createContainerCmd(String image) {
-<<<<<<< HEAD
-		return new CreateContainerCmd(new CreateContainerConfig()).withImage(
-                image).withBaseResource(baseResource);
-=======
 		return cmdFactory.createContainerCmd(image).withBaseResource(baseResource);
->>>>>>> 1459ffb0
 	}
 
 	public StartContainerCmd startContainerCmd(String containerId) {
