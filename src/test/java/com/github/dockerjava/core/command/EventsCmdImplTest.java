--- conflicted
+++ resolved
@@ -6,7 +6,9 @@
 import java.util.ArrayList;
 import java.util.List;
 import java.util.concurrent.CountDownLatch;
+import java.util.concurrent.ExecutorService;
 import java.util.concurrent.TimeUnit;
+import java.util.concurrent.atomic.AtomicBoolean;
 
 import org.testng.ITestResult;
 import org.testng.annotations.AfterMethod;
@@ -17,9 +19,11 @@
 
 import com.github.dockerjava.api.DockerException;
 import com.github.dockerjava.api.command.CreateContainerResponse;
+import com.github.dockerjava.api.command.EventsCmd;
 import com.github.dockerjava.api.command.EventsCmd.EventStreamCallback;
 import com.github.dockerjava.api.model.Event;
 import com.github.dockerjava.client.AbstractDockerClientTest;
+import com.github.dockerjava.core.async.DefaultCallback;
 
 @Test(groups = "integration")
 public class EventsCmdImplTest extends AbstractDockerClientTest {
@@ -63,86 +67,54 @@
 		CountDownLatch countDownLatch = new CountDownLatch(expectedEvents);
 		EventCallbackTest eventCallback = new EventCallbackTest(countDownLatch);
 
-<<<<<<< HEAD
-		dockerClient.eventsCmd(eventCallback)
-				.withSince(startTime)
-				.withUntil(endTime)
-				.exec();
-		
-		boolean zeroCount = countDownLatch.await(5, TimeUnit.SECONDS);
-		
-=======
 		EventsCmd eventsCmd = dockerClient.eventsCmd(eventCallback)
 				.withSince(startTime).withUntil(endTime);
-		ExecutorService executorService = eventsCmd.exec();
+		eventsCmd.exec();
 
 		boolean zeroCount = countDownLatch.await(10, TimeUnit.SECONDS);
 
-		executorService.shutdown();
->>>>>>> 8cefba38
+
 		eventCallback.close();
-		
-		LOG.debug("events: " + eventCallback.getEvents());
 
 		assertTrue(zeroCount, "Received only: " + eventCallback.getEvents());
 	}
 
 	@Test
-	public void testEventStreamingUnbound() throws InterruptedException, IOException {
+	public void testEventStreaming1() throws InterruptedException, IOException {
 		// Don't include other tests events
 		TimeUnit.SECONDS.sleep(1);
 
 		CountDownLatch countDownLatch = new CountDownLatch(KNOWN_NUM_EVENTS);
 		EventCallbackTest eventCallback = new EventCallbackTest(countDownLatch);
 
-		dockerClient.eventsCmd(eventCallback)
-			.withSince(getEpochTime())
-			.exec();
+		EventsCmd eventsCmd = dockerClient.eventsCmd(eventCallback).withSince(
+				getEpochTime());
+		eventsCmd.exec();
 
 		generateEvents();
 
-<<<<<<< HEAD
-		boolean zeroCount = countDownLatch.await(5, TimeUnit.SECONDS);
+		boolean zeroCount = countDownLatch.await(10, TimeUnit.SECONDS);
 
-		System.out.println("close callback");
-		
-		eventCallback.close();
-		assertTrue(zeroCount, "Expected 4 events, [create, start, die, stop]");
-		
-		assertTrue(eventCallback.getErrors().isEmpty(), "At least on Exception was thrown: " + eventCallback.getErrors());
-	}
-
-	@Test
-	public void testEventStreamingUnbound2() throws InterruptedException, IOException {
-=======
-		boolean zeroCount = countDownLatch.await(10, TimeUnit.SECONDS);
-		executorService.shutdown();
 		eventCallback.close();
 		assertTrue(zeroCount, "Received only: " + eventCallback.getEvents());
 	}
 
-	@Test(groups = "ignoreInCircleCi")
+	@Test
 	public void testEventStreaming2() throws InterruptedException, IOException {
->>>>>>> 8cefba38
 		// Don't include other tests events
 		TimeUnit.SECONDS.sleep(1);
 
 		CountDownLatch countDownLatch = new CountDownLatch(KNOWN_NUM_EVENTS);
 		EventCallbackTest eventCallback = new EventCallbackTest(countDownLatch);
 
-		dockerClient.eventsCmd(eventCallback)
-			.withSince(getEpochTime())
-			.exec();
+		EventsCmd eventsCmd = dockerClient.eventsCmd(eventCallback).withSince(
+				getEpochTime());
+		eventsCmd.exec();
 
 		generateEvents();
 
-<<<<<<< HEAD
-		boolean zeroCount = countDownLatch.await(5, TimeUnit.SECONDS);
+		boolean zeroCount = countDownLatch.await(10, TimeUnit.SECONDS);
 
-=======
-		boolean zeroCount = countDownLatch.await(10, TimeUnit.SECONDS);
-		executorService.shutdown();
->>>>>>> 8cefba38
 		eventCallback.close();
 		assertTrue(zeroCount, "Received only: " + eventCallback.getEvents());
 	}
@@ -160,50 +132,28 @@
 		return KNOWN_NUM_EVENTS;
 	}
 
-	private class EventCallbackTest implements EventStreamCallback, Closeable {
+	private class EventCallbackTest extends DefaultCallback<Event> implements EventStreamCallback {
+
 		private final CountDownLatch countDownLatch;
+
 		private final List<Event> events = new ArrayList<Event>();
-		private final List<Throwable> errors = new ArrayList<Throwable>();
-		private Closeable closeable;
 
 		public EventCallbackTest(CountDownLatch countDownLatch) {
 			this.countDownLatch = countDownLatch;
 		}
 
-		@Override
-		public void close() throws IOException {
-			closeable.close();
-		}
-		
-		@Override
-		public void streamStarted(Closeable closeable) {
-			this.closeable = closeable;
-		}
+		public void onStream(Event event) {
+		    LOG.info("Received event #{}: {}", countDownLatch.getCount(), event);
+            countDownLatch.countDown();
+            events.add(event);
+	    }
 
-		@Override
-		public void onStream(Event event) {
-			LOG.info("Received event #{}: {}", countDownLatch.getCount(), event);
-			countDownLatch.countDown();
-			events.add(event);
-		}
-
-		@Override
 		public void onError(Throwable throwable) {
-			LOG.error("Error occurred: {}", throwable.getMessage());
-			errors.add(throwable);
-		}
-		
-		@Override
-		public void streamFinished() {
-			LOG.info("Event stream finished");
-		}
+		    LOG.error("Error occurred: {}", throwable.getMessage());
+	    }
 
 		public List<Event> getEvents() {
 			return new ArrayList<Event>(events);
 		}
-		
-		public List<Throwable> getErrors() {
-			return errors;
-		}
 	}
 }