package com.github.dockerjava.core.command;

import static org.hamcrest.MatcherAssert.assertThat;
import static org.hamcrest.Matchers.equalTo;
import static org.hamcrest.Matchers.isEmptyString;
import static org.hamcrest.Matchers.not;

import java.io.IOException;
import java.lang.reflect.Method;
import java.util.ArrayList;
import java.util.List;

import org.testng.ITestResult;
import org.testng.annotations.AfterMethod;
import org.testng.annotations.AfterTest;
import org.testng.annotations.BeforeMethod;
import org.testng.annotations.BeforeTest;
import org.testng.annotations.Test;

import com.github.dockerjava.api.DockerException;
import com.github.dockerjava.api.NotFoundException;
import com.github.dockerjava.api.command.CreateContainerResponse;
import com.github.dockerjava.api.model.Frame;
import com.github.dockerjava.client.AbstractDockerClientTest;
import com.github.dockerjava.core.async.ResultCallbackTemplate;

@Test(groups = "integration")
public class LogContainerCmdImplTest extends AbstractDockerClientTest {

    @BeforeTest
    public void beforeTest() throws DockerException {
        super.beforeTest();
    }

    @AfterTest
    public void afterTest() {
        super.afterTest();
    }

    @BeforeMethod
    public void beforeMethod(Method method) {
        super.beforeMethod(method);
    }

    @AfterMethod
    public void afterMethod(ITestResult result) {
        super.afterMethod(result);
    }

    @Test
<<<<<<< HEAD
    public void asyncLogContainer() throws Exception {
=======
    public void logContainer() throws Exception {
>>>>>>> 809b1ade

        String snippet = "hello world";

        CreateContainerResponse container = dockerClient.createContainerCmd("busybox").withCmd("/bin/echo", snippet)
                .exec();

        LOG.info("Created container: {}", container.toString());
        assertThat(container.getId(), not(isEmptyString()));

        dockerClient.startContainerCmd(container.getId()).exec();

        int exitCode = dockerClient.waitContainerCmd(container.getId()).exec();

        assertThat(exitCode, equalTo(0));

<<<<<<< HEAD
        CollectFramesCallback loggingCallback = new CollectFramesCallback();

        dockerClient.logContainerCmd(container.getId(), loggingCallback).withStdErr().withStdOut().exec();

        loggingCallback.awaitFinish();

        assertTrue(loggingCallback.toString().contains(snippet));
    }

    @Test
    public void asyncLogNonExistingContainer() throws Exception {

        CollectFramesCallback loggingCallback = new CollectFramesCallback() {
            @Override
            public void onError(Throwable throwable) {

                assertEquals(throwable.getClass().getName(), NotFoundException.class.getName());

                try {
                    // close the callback to prevent the call to onFinish
                    close();
                } catch (IOException e) {
                    throw new RuntimeException();
                }

                super.onError(throwable);
            }

            public void onComplete() {
                super.onComplete();
                fail("expected NotFoundException");
            };
        };

        dockerClient.logContainerCmd("non-existing", loggingCallback).withStdErr().withStdOut().exec();

        loggingCallback.awaitFinish();
    }

    @Test
    public void asyncMultipleLogContainer() throws Exception {

        String snippet = "hello world";

        CreateContainerResponse container = dockerClient.createContainerCmd("busybox").withCmd("/bin/echo", snippet)
                .exec();

        LOG.info("Created container: {}", container.toString());
        assertThat(container.getId(), not(isEmptyString()));

        dockerClient.startContainerCmd(container.getId()).exec();

=======
        InputStream response = dockerClient.logContainerCmd(container.getId()).withStdErr().withStdOut().exec();

        String log = asString(response);

        // LOG.info("resonse: " + log);

        assertThat(log, endsWith(snippet));
    }

    @Test
    public void logNonExistingContainer() throws Exception {

        try {
            dockerClient.logContainerCmd("non-existing").withStdErr().withStdOut().exec();
            fail("expected NotFoundException");
        } catch (NotFoundException e) {
        }
    }

    @Test
    public void multipleLogContainer() throws Exception {

        String snippet = "hello world";

        CreateContainerResponse container = dockerClient.createContainerCmd("busybox").withCmd("/bin/echo", snippet)
                .exec();

        LOG.info("Created container: {}", container.toString());
        assertThat(container.getId(), not(isEmptyString()));

        dockerClient.startContainerCmd(container.getId()).exec();

>>>>>>> 809b1ade
        int exitCode = dockerClient.waitContainerCmd(container.getId()).exec();

        assertThat(exitCode, equalTo(0));

<<<<<<< HEAD
        CollectFramesCallback loggingCallback = new CollectFramesCallback();

        dockerClient.logContainerCmd(container.getId(), loggingCallback).withStdErr().withStdOut().exec();

        loggingCallback.close();

        loggingCallback = new CollectFramesCallback();

        dockerClient.logContainerCmd(container.getId(), loggingCallback).withStdErr().withStdOut().exec();

        loggingCallback.close();

        loggingCallback = new CollectFramesCallback();

        dockerClient.logContainerCmd(container.getId(), loggingCallback).withStdErr().withStdOut().exec();

        loggingCallback.awaitFinish();

        assertTrue(loggingCallback.toString().contains(snippet));
=======
        InputStream response = dockerClient.logContainerCmd(container.getId()).withStdErr().withStdOut().exec();

        response.close();

        // String log = asString(response);

        response = dockerClient.logContainerCmd(container.getId()).withStdErr().withStdOut().exec();

        // log = asString(response);
        response.close();

        response = dockerClient.logContainerCmd(container.getId()).withStdErr().withStdOut().exec();

        String log = asString(response);

        assertThat(log, endsWith(snippet));
>>>>>>> 809b1ade
    }

}<|MERGE_RESOLUTION|>--- conflicted
+++ resolved
@@ -48,11 +48,7 @@
     }
 
     @Test
-<<<<<<< HEAD
     public void asyncLogContainer() throws Exception {
-=======
-    public void logContainer() throws Exception {
->>>>>>> 809b1ade
 
         String snippet = "hello world";
 
@@ -68,7 +64,6 @@
 
         assertThat(exitCode, equalTo(0));
 
-<<<<<<< HEAD
         CollectFramesCallback loggingCallback = new CollectFramesCallback();
 
         dockerClient.logContainerCmd(container.getId(), loggingCallback).withStdErr().withStdOut().exec();
@@ -121,45 +116,10 @@
 
         dockerClient.startContainerCmd(container.getId()).exec();
 
-=======
-        InputStream response = dockerClient.logContainerCmd(container.getId()).withStdErr().withStdOut().exec();
-
-        String log = asString(response);
-
-        // LOG.info("resonse: " + log);
-
-        assertThat(log, endsWith(snippet));
-    }
-
-    @Test
-    public void logNonExistingContainer() throws Exception {
-
-        try {
-            dockerClient.logContainerCmd("non-existing").withStdErr().withStdOut().exec();
-            fail("expected NotFoundException");
-        } catch (NotFoundException e) {
-        }
-    }
-
-    @Test
-    public void multipleLogContainer() throws Exception {
-
-        String snippet = "hello world";
-
-        CreateContainerResponse container = dockerClient.createContainerCmd("busybox").withCmd("/bin/echo", snippet)
-                .exec();
-
-        LOG.info("Created container: {}", container.toString());
-        assertThat(container.getId(), not(isEmptyString()));
-
-        dockerClient.startContainerCmd(container.getId()).exec();
-
->>>>>>> 809b1ade
         int exitCode = dockerClient.waitContainerCmd(container.getId()).exec();
 
         assertThat(exitCode, equalTo(0));
 
-<<<<<<< HEAD
         CollectFramesCallback loggingCallback = new CollectFramesCallback();
 
         dockerClient.logContainerCmd(container.getId(), loggingCallback).withStdErr().withStdOut().exec();
@@ -179,24 +139,5 @@
         loggingCallback.awaitFinish();
 
         assertTrue(loggingCallback.toString().contains(snippet));
-=======
-        InputStream response = dockerClient.logContainerCmd(container.getId()).withStdErr().withStdOut().exec();
-
-        response.close();
-
-        // String log = asString(response);
-
-        response = dockerClient.logContainerCmd(container.getId()).withStdErr().withStdOut().exec();
-
-        // log = asString(response);
-        response.close();
-
-        response = dockerClient.logContainerCmd(container.getId()).withStdErr().withStdOut().exec();
-
-        String log = asString(response);
-
-        assertThat(log, endsWith(snippet));
->>>>>>> 809b1ade
     }
-
 }