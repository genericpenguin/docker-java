package com.github.dockerjava.client;

import static org.hamcrest.MatcherAssert.assertThat;
import static org.hamcrest.Matchers.containsInAnyOrder;

import java.io.File;
import java.io.IOException;
import java.io.InputStream;
import java.io.StringWriter;
import java.lang.reflect.Method;
import java.net.DatagramSocket;
import java.net.ServerSocket;
import java.util.ArrayList;
import java.util.List;

import org.apache.commons.io.IOUtils;
import org.apache.commons.io.LineIterator;
import org.hamcrest.FeatureMatcher;
import org.hamcrest.Matcher;
import org.slf4j.Logger;
import org.slf4j.LoggerFactory;
import org.testng.Assert;
import org.testng.ITestResult;

import com.github.dockerjava.api.DockerClient;
import com.github.dockerjava.api.command.InspectContainerResponse;
import com.github.dockerjava.api.command.InspectContainerResponse.Mount;
import com.github.dockerjava.api.exception.DockerException;
import com.github.dockerjava.api.model.Frame;
import com.github.dockerjava.api.model.Volume;
import com.github.dockerjava.api.model.VolumeBind;
import com.github.dockerjava.core.DockerClientBuilder;
import com.github.dockerjava.core.DockerClientConfig;
import com.github.dockerjava.core.TestDockerCmdExecFactory;
import com.github.dockerjava.core.command.BuildImageResultCallback;
import com.github.dockerjava.core.command.LogContainerResultCallback;
import com.github.dockerjava.core.command.PullImageResultCallback;

public abstract class AbstractDockerClientTest extends Assert {

    public static final Logger LOG = LoggerFactory.getLogger(AbstractDockerClientTest.class);

<<<<<<< HEAD
    private String apiVersion = "1.21";
=======
    private String apiVersion = "1.20";
>>>>>>> 477f4a1e

    protected DockerClient dockerClient;

    protected TestDockerCmdExecFactory dockerCmdExecFactory = new TestDockerCmdExecFactory(
            DockerClientBuilder.getDefaultDockerCmdExecFactory());

    public void beforeTest() throws Exception {

        LOG.info("======================= BEFORETEST =======================");
        LOG.info("Connecting to Docker server");
        dockerClient = DockerClientBuilder.getInstance(config()).withDockerCmdExecFactory(dockerCmdExecFactory).build();

        LOG.info("Pulling image 'busybox'");

        // need to block until image is pulled completely
        dockerClient.pullImageCmd("busybox").withTag("latest").exec(new PullImageResultCallback()).awaitSuccess();

        assertNotNull(dockerClient);
        LOG.info("======================= END OF BEFORETEST =======================\n\n");
    }

    private DockerClientConfig config() {
        return config(null);
    }

    protected DockerClientConfig config(String password) {
        DockerClientConfig.DockerClientConfigBuilder builder = DockerClientConfig.createDefaultConfigBuilder()
                .withServerAddress("https://index.docker.io/v1/");
        if (password != null) {
            builder = builder.withPassword(password);
        }

        return builder.withVersion(apiVersion).build();
    }

    public void afterTest() {
        LOG.info("======================= END OF AFTERTEST =======================");
    }

    public void beforeMethod(Method method) {
        LOG.info(String.format("################################## STARTING %s ##################################",
                method.getName()));
    }

    public void afterMethod(ITestResult result) {

        for (String container : dockerCmdExecFactory.getContainerNames()) {
            LOG.info("Cleaning up temporary container {}", container);

            try {
                dockerClient.removeContainerCmd(container).withForce(true).exec();
            } catch (DockerException ignore) {
                // ignore.printStackTrace();
            }
        }

        for (String image : dockerCmdExecFactory.getImageNames()) {
            LOG.info("Cleaning up temporary image with {}", image);
            try {
                dockerClient.removeImageCmd(image).withForce(true).exec();
            } catch (DockerException ignore) {
                // ignore.printStackTrace();
            }
        }

        LOG.info("################################## END OF {} ##################################\n", result.getName());
    }

    protected String asString(InputStream response) {
        return consumeAsString(response);
    }

    public static String consumeAsString(InputStream response) {

        StringWriter logwriter = new StringWriter();

        try {
            LineIterator itr = IOUtils.lineIterator(response, "UTF-8");

            while (itr.hasNext()) {
                String line = itr.next();
                logwriter.write(line + (itr.hasNext() ? "\n" : ""));
                LOG.info("line: " + line);
            }
            response.close();

            return logwriter.toString();
        } catch (IOException e) {
            throw new RuntimeException(e);
        } finally {
            IOUtils.closeQuietly(response);
        }
    }

    // UTIL

    /**
     * Checks to see if a specific port is available.
     *
     * @param port
     *            the port to check for availability
     */
    public static Boolean available(int port) {
        if (port < 1100 || port > 60000) {
            throw new IllegalArgumentException("Invalid start port: " + port);
        }

        ServerSocket ss = null;
        DatagramSocket ds = null;
        try {
            ss = new ServerSocket(port);
            ss.setReuseAddress(true);
            ds = new DatagramSocket(port);
            ds.setReuseAddress(true);
            return true;
        } catch (IOException ignored) {
        } finally {
            if (ds != null) {
                ds.close();
            }

            if (ss != null) {
                try {
                    ss.close();
                } catch (IOException e) {
                    /* should not be thrown */
                }
            }
        }

        return false;
    }

    protected MountedVolumes mountedVolumes(Matcher<? super List<Volume>> subMatcher) {
       return new MountedVolumes(subMatcher, "Mounted volumes", "mountedVolumes");
    }

    private static class MountedVolumes extends FeatureMatcher<InspectContainerResponse, List<Volume>> {
        public MountedVolumes(Matcher<? super List<Volume>> subMatcher, String featureDescription, String featureName) {
            super(subMatcher, featureDescription, featureName);
        }

        @Override
        public List<Volume> featureValueOf(InspectContainerResponse item) {
           List<Volume> volumes = new ArrayList<Volume>();
             for (Mount mount : item.getMounts()) {
                   volumes.add(mount.getDestination());
            }
            return volumes;
        }
    }

    protected String containerLog(String containerId) throws Exception {
        return dockerClient.logContainerCmd(containerId).withStdOut(true).exec(new LogContainerTestCallback())
                .awaitCompletion().toString();
    }

    public static class LogContainerTestCallback extends LogContainerResultCallback {
        protected final StringBuffer log = new StringBuffer();

        @Override
        public void onNext(Frame frame) {
            log.append(new String(frame.getPayload()));
            super.onNext(frame);
        }

        @Override
        public String toString() {
            return log.toString();
        }
    }

    protected String buildImage(File baseDir) throws Exception {

        return dockerClient.buildImageCmd(baseDir).withNoCache(true).exec(new BuildImageResultCallback())
                .awaitImageId();
    }

}<|MERGE_RESOLUTION|>--- conflicted
+++ resolved
@@ -40,11 +40,7 @@
 
     public static final Logger LOG = LoggerFactory.getLogger(AbstractDockerClientTest.class);
 
-<<<<<<< HEAD
     private String apiVersion = "1.21";
-=======
-    private String apiVersion = "1.20";
->>>>>>> 477f4a1e
 
     protected DockerClient dockerClient;
 
@@ -179,7 +175,7 @@
     }
 
     protected MountedVolumes mountedVolumes(Matcher<? super List<Volume>> subMatcher) {
-       return new MountedVolumes(subMatcher, "Mounted volumes", "mountedVolumes");
+        return new MountedVolumes(subMatcher, "Mounted volumes", "mountedVolumes");
     }
 
     private static class MountedVolumes extends FeatureMatcher<InspectContainerResponse, List<Volume>> {
@@ -189,9 +185,9 @@
 
         @Override
         public List<Volume> featureValueOf(InspectContainerResponse item) {
-           List<Volume> volumes = new ArrayList<Volume>();
-             for (Mount mount : item.getMounts()) {
-                   volumes.add(mount.getDestination());
+            List<Volume> volumes = new ArrayList<Volume>();
+            for (Mount mount : item.getMounts()) {
+                volumes.add(mount.getDestination());
             }
             return volumes;
         }
