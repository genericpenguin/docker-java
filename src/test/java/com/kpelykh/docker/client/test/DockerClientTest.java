--- conflicted
+++ resolved
@@ -4,9 +4,6 @@
 import com.kpelykh.docker.client.DockerException;
 import com.kpelykh.docker.client.model.*;
 import com.sun.jersey.api.client.ClientResponse;
-
-import org.apache.commons.compress.archivers.tar.TarArchiveEntry;
-import org.apache.commons.compress.archivers.tar.TarArchiveInputStream;
 import org.apache.commons.io.IOUtils;
 import org.apache.commons.io.LineIterator;
 import org.apache.commons.lang.StringUtils;
@@ -16,13 +13,15 @@
 import org.testng.Assert;
 import org.testng.ITestResult;
 import org.testng.annotations.*;
-import java.io.*;
+
+import java.io.File;
+import java.io.IOException;
+import java.io.StringWriter;
 import java.lang.reflect.Method;
 import java.net.DatagramSocket;
 import java.net.ServerSocket;
 import java.util.ArrayList;
 import java.util.List;
-
 
 import static ch.lambdaj.Lambda.filter;
 import static ch.lambdaj.Lambda.selectUnique;
@@ -267,30 +266,11 @@
 
 		dockerClient.startContainer(container.getId());
 
-<<<<<<< HEAD
-    //This test doesn't work in Ubuntu 12.04 due to
-    //Error mounting '/dev/mapper/docker-8:5-...
-    //ref: https://github.com/dotcloud/docker/issues/4036
-
-    @Test
-    public void testDiff() throws DockerException {
-        ContainerConfig containerConfig = new ContainerConfig();
-        containerConfig.setImage("busybox");
-        containerConfig.setCmd(new String[] {"touch", "/test"});
-=======
 		int exitCode = dockerClient.waitContainer(container.getId());
 		LOG.info("Container exit code: {}", exitCode);
->>>>>>> bced4af2
 
 		assertThat(exitCode, equalTo(0));
 
-<<<<<<< HEAD
-        List filesystemDiff = dockerClient.containerDiff(container.getId());
-        LOG.info("Container DIFF: {}", filesystemDiff.toString());
-
-        assertThat(filesystemDiff.size(), equalTo(1));
-        ChangeLog testChangeLog = selectUnique(filesystemDiff, hasField("path", equalTo("/test")));
-=======
 		ContainerInspectResponse containerInspectResponse = dockerClient
 				.inspectContainer(container.getId());
 		LOG.info("Container Inspect: {}", containerInspectResponse.toString());
@@ -299,7 +279,6 @@
 				is(equalTo(false)));
 		assertThat(containerInspectResponse.getState().exitCode,
 				is(equalTo(exitCode)));
->>>>>>> bced4af2
 
 	}
 
@@ -347,31 +326,6 @@
 	}
 
 	@Test
-	public void testCopyFile() throws DockerException, IOException {
-
-		File baseDir = new File(Thread.currentThread().getContextClassLoader()
-				.getResource("testReadFile").getFile());
-		String containerId = dockerfileBuild(baseDir, "hello.txt Created");
-
-		String fileName = "hello.txt";
-		String fileText = "Hello Word";
-
-		InputStream response = dockerClient.copyFile(containerId, fileName);
-		TarArchiveInputStream files  = new TarArchiveInputStream(response);
-		
-		TarArchiveEntry entry = files.getNextTarEntry();
-		
-		byte[] content = new byte[(int) entry.getSize()];		
-		files.read(content, 0, content.length);
-		
-
-		String fullLog = new String(content);
-
-		LOG.info("Read File: {}", fullLog);
-		assertThat(fullLog.trim(), endsWith(fileText));
-	}
-
-	@Test
 	public void testDiff() throws DockerException {
 		ContainerConfig containerConfig = new ContainerConfig();
 		containerConfig.setImage("busybox");
@@ -386,7 +340,7 @@
 		int exitCode = dockerClient.waitContainer(container.getId());
 		assertThat(exitCode, equalTo(0));
 
-		List filesystemDiff = dockerClient.containterDiff(container.getId());
+		List filesystemDiff = dockerClient.containerDiff(container.getId());
 		LOG.info("Container DIFF: {}", filesystemDiff.toString());
 
 		assertThat(filesystemDiff.size(), equalTo(4));
@@ -441,13 +395,9 @@
 		LOG.info("Killing container: {}", container.getId());
 		dockerClient.kill(container.getId());
 
-<<<<<<< HEAD
-        String testImage = "centos";
-=======
 		ContainerInspectResponse containerInspectResponse = dockerClient
 				.inspectContainer(container.getId());
 		LOG.info("Container Inspect: {}", containerInspectResponse.toString());
->>>>>>> bced4af2
 
 		assertThat(containerInspectResponse.getState().running,
 				is(equalTo(false)));
@@ -476,12 +426,7 @@
 
 		String startTime = containerInspectResponse.getState().startedAt;
 
-<<<<<<< HEAD
-        String fullLog = logwriter.toString();
-        assertThat(fullLog, containsString("Download complete"));
-=======
 		dockerClient.restart(container.getId(), 2);
->>>>>>> bced4af2
 
 		ContainerInspectResponse containerInspectResponse2 = dockerClient
 				.inspectContainer(container.getId());
@@ -490,23 +435,13 @@
 
 		String startTime2 = containerInspectResponse2.getState().startedAt;
 
-<<<<<<< HEAD
-        assertThat(imgCount, lessThan(info.getImages()));
-=======
 		assertThat(startTime, not(equalTo(startTime2)));
->>>>>>> bced4af2
 
 		assertThat(containerInspectResponse.getState().running,
 				is(equalTo(true)));
 
-<<<<<<< HEAD
-    //This test doesn't work in Ubuntu 12.04 due to
-    //Error mounting '/dev/mapper/docker-8:5-...
-    //ref: https://github.com/dotcloud/docker/issues/4036
-=======
 		dockerClient.kill(container.getId());
 	}
->>>>>>> bced4af2
 
 	@Test
 	public void removeContainer() throws DockerException {
@@ -536,22 +471,8 @@
 	 * ################## ## IMAGES TESTS ## ##################
 	 */
 
-<<<<<<< HEAD
-    @Test
-    public void testPush() throws Exception {
-
-
-
-        fail();
-
-    }
-
-    @Test
-    public void testRemoveImage() throws DockerException, InterruptedException {
-=======
 	@Test
 	public void testPullImage() throws DockerException, IOException {
->>>>>>> bced4af2
 
 		String testImage = "kpelykh/vimbase";
 
@@ -612,200 +533,6 @@
 		dockerClient.startContainer(container.getId());
 		tmpContainers.add(container.getId());
 
-<<<<<<< HEAD
-        ClientResponse response = dockerClient.build(baseDir);
-
-        StringWriter logwriter = new StringWriter();
-
-        try {
-            LineIterator itr = IOUtils.lineIterator(response.getEntityInputStream(), "UTF-8");
-            while (itr.hasNext()) {
-                String line = itr.next();
-                logwriter.write(line + "\n");
-                LOG.info(line);
-            }
-        } finally {
-            IOUtils.closeQuietly(response.getEntityInputStream());
-        }
-
-        String fullLog = logwriter.toString();
-        assertThat(fullLog, containsString("Successfully built"));
-
-        String imageId = StringUtils.substringBetween(fullLog, "Successfully built ", "\\n\"}").trim();
-
-        ImageInspectResponse imageInspectResponse = dockerClient.inspectImage(imageId);
-        assertThat(imageInspectResponse, not(nullValue()));
-        LOG.info("Image Inspect: {}", imageInspectResponse.toString());
-        tmpImgs.add(imageInspectResponse.getId());
-
-        assertThat(imageInspectResponse.getAuthor(), equalTo("Guillaume J. Charmes \"guillaume@dotcloud.com\""));
-    }
-
-    @Test
-    public void testDockerBuilderAddFile() throws DockerException, IOException {
-        File baseDir = new File(Thread.currentThread().getContextClassLoader().getResource("testAddFile").getFile());
-        dockerfileBuild(baseDir, "Successfully executed testrun.sh");
-    }
-
-    @Test
-    public void testDockerBuilderAddFolder() throws DockerException, IOException {
-        File baseDir = new File(Thread.currentThread().getContextClassLoader().getResource("testAddFolder").getFile());
-        dockerfileBuild(baseDir, "Successfully executed testAddFolder.sh");
-    }
-
-    @Test
-    public void testImportImageFromTar() throws DockerException, IOException {
-        InputStream tar = Thread.currentThread().getContextClassLoader().getResourceAsStream("testImportImageFromTar/empty.tar");
-        String imageId = dockerClient.importImage("empty", null, tar).getId();
-        assert imageId.contains(dockerClient.inspectImage("empty").getId());
-    }
-
-    @Test
-    public void testNetCatDockerfileBuilder() throws DockerException, IOException, InterruptedException {
-        File baseDir = new File(Thread.currentThread().getContextClassLoader().getResource("netcat").getFile());
-
-        ClientResponse response = dockerClient.build(baseDir);
-
-        StringWriter logwriter = new StringWriter();
-
-        try {
-            LineIterator itr = IOUtils.lineIterator(response.getEntityInputStream(), "UTF-8");
-            while (itr.hasNext()) {
-                String line = itr.next();
-                logwriter.write(line + "\n");
-                LOG.info(line);
-            }
-        } finally {
-            IOUtils.closeQuietly(response.getEntityInputStream());
-        }
-
-        String fullLog = logwriter.toString();
-        assertThat(fullLog, containsString("Successfully built"));
-
-        String imageId = StringUtils.substringBetween(fullLog, "Successfully built ", "\\n\"}").trim();
-
-        ImageInspectResponse imageInspectResponse = dockerClient.inspectImage(imageId);
-        assertThat(imageInspectResponse, not(nullValue()));
-        LOG.info("Image Inspect: {}", imageInspectResponse.toString());
-        tmpImgs.add(imageInspectResponse.getId());
-
-        ContainerConfig containerConfig = new ContainerConfig();
-        containerConfig.setImage(imageInspectResponse.getId());
-        ContainerCreateResponse container = dockerClient.createContainer(containerConfig);
-        assertThat(container.getId(), not(isEmptyString()));
-        dockerClient.startContainer(container.getId());
-        tmpContainers.add(container.getId());
-
-        ContainerInspectResponse containerInspectResponse = dockerClient.inspectContainer(container.getId());
-
-        assertThat(containerInspectResponse.getId(), notNullValue());
-        assertThat(containerInspectResponse.getNetworkSettings().ports, notNullValue());
-
-        //No use as such if not running on the server
-        for(String portstr : containerInspectResponse.getNetworkSettings().ports.getAllPorts().keySet()){
-
-         Ports.Port p = containerInspectResponse.getNetworkSettings().ports.getAllPorts().get(portstr);
-         int port = Integer.valueOf(p.getHostPort());
-         LOG.info("Checking port {} is open", port);
-             assertThat(available(port), is(false));
-        }
-        dockerClient.stopContainer(container.getId(), 0);
-
-    }
-
-
-    // UTIL
-
-    /**
-     * Checks to see if a specific port is available.
-     *
-     * @param port the port to check for availability
-     */
-    public static boolean available(int port) {
-        if (port < 1100 || port > 60000) {
-            throw new IllegalArgumentException("Invalid start port: " + port);
-        }
-
-        ServerSocket ss = null;
-        DatagramSocket ds = null;
-        try {
-            ss = new ServerSocket(port);
-            ss.setReuseAddress(true);
-            ds = new DatagramSocket(port);
-            ds.setReuseAddress(true);
-            return true;
-        } catch (IOException e) {
-        } finally {
-            if (ds != null) {
-                ds.close();
-            }
-
-            if (ss != null) {
-                try {
-                    ss.close();
-                } catch (IOException e) {
-                /* should not be thrown */
-                }
-            }
-        }
-
-        return false;
-    }
-
-    private void dockerfileBuild(File baseDir, String expectedText) throws DockerException, IOException {
-
-        //Build image
-        ClientResponse response = dockerClient.build(baseDir);
-
-        StringWriter logwriter = new StringWriter();
-
-        try {
-            LineIterator itr = IOUtils.lineIterator(response.getEntityInputStream(), "UTF-8");
-            while (itr.hasNext()) {
-                String line = itr.next();
-                logwriter.write(line + "\n");
-                LOG.info(line);
-            }
-        } finally {
-            IOUtils.closeQuietly(response.getEntityInputStream());
-        }
-
-        String fullLog = logwriter.toString();
-        assertThat(fullLog, containsString("Successfully built"));
-
-        String imageId = StringUtils.substringBetween(fullLog, "Successfully built ", "\\n\"}").trim();
-
-        //Create container based on image
-        ContainerConfig containerConfig = new ContainerConfig();
-        containerConfig.setImage(imageId);
-        ContainerCreateResponse container = dockerClient.createContainer(containerConfig);
-        LOG.info("Created container: {}", container.toString());
-        assertThat(container.getId(), not(isEmptyString()));
-
-        dockerClient.startContainer(container.getId());
-        dockerClient.waitContainer(container.getId());
-
-        tmpContainers.add(container.getId());
-
-        //Log container
-        ClientResponse logResponse = dockerClient.logContainer(container.getId());
-
-        StringWriter logwriter2 = new StringWriter();
-
-        try {
-            LineIterator itr = IOUtils.lineIterator(logResponse.getEntityInputStream(), "UTF-8");
-            while (itr.hasNext()) {
-                String line = itr.next();
-                logwriter2.write(line + (itr.hasNext() ? "\n" : ""));
-                LOG.info(line);
-            }
-        } finally {
-            IOUtils.closeQuietly(logResponse.getEntityInputStream());
-        }
-
-        assertThat(logwriter2.toString(), endsWith(expectedText));
-    }
-=======
 		LOG.info("Commiting container: {}", container.toString());
 		String imageId = dockerClient
 				.commit(new CommitConfig(container.getId()));
@@ -1105,5 +832,4 @@
 
 		return container.getId();
 	}
->>>>>>> bced4af2
 }